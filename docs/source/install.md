## Installation
Start off by downloading ompy:
``` bash
git clone https://github.com/oslocyclotronlab/ompy/
```

### Dependencies
 - Get and compile MultiNest (use the cmake version from https://github.com/JohannesBuchner/MultiNest). The goal is to create lib/libmultinest.so
    ``` bash
    git clone https://github.com/JohannesBuchner/MultiNest
    cd MultiNest/build
    cmake ..
    make
    ```
 - We require `python>=3.7`. Make sure you use the correct python version and the correct `pip`.
   You may need to replace `python` by `python3` and `pip` by `pip3` in the examples below. Run
   `python --version` and `pip --version` to check whether you have a sufficient python version.
 - All other dependencies can be installed automatically by `pip` (see below). Alternatively,
   make sure to install all requirements listed in `requirements.txt`, eg. using `conda` or `apt-get`.
   You may try following in `conda` (untested)
    ``` bash
   conda install --file requirements.txt
   ```
<<<<<<< HEAD
=======
 - Many examples are written with [jupyter notebooks](https://jupyter.org/install), so you probably want to install this, too.
>>>>>>> 95d4523f

### OMpy package

There are two main options on how to install OMpy. We will start off with our recommendation, that is with the `-e` flag is a local project in “editable” mode. This way, you will not have to reinstall ompy if you pull a new version from git or create any local changes yourself.

Note: If you change any of the `cython` modules, you will have to reinstall/recompile anyways.
```bash
pip install -e .
```

If you want to install at the system specific path instead, use
```bash
pip install .
```

For debugging, you might want to compile the `cython` modules "manually". The first line here is just to delete any existing cython modules in order to make sure that they will be recompiled.
```bash
rm ompy/*.so
rm ompy/*.c
python setup.py build_ext --inplace
```

### Troubleshooting
#### Python version
If you had some failed attempts, you might try to uninstall `ompy` before retrying the stepts above:
```bash
pip uninstall ompy
```
Note that we require python 3.7 or higher. If your standard `python` and `pip` link to python 2, you may have to use `python3` and `pip3`.

#### OpenMP / MAC
If you don't have OpenMP / have problems installing it, you can install without OpenMP. Type `export ompy_OpenMP=False` in the terminal before the setup above. For attempts to solve this issue, see also [#30](https://github.com/oslocyclotronlab/ompy/issues/30).

<<<<<<< HEAD
## General usage
=======
### General usage
>>>>>>> 95d4523f
All the functions and classes in the package are available in the main module. You get everything by importing the package

```py
import ompy
```

The overarching philosophy is that the package shall be flexible and transparent to use and modify. All of the "steps" in the Oslo method are implemented as classes with a common structure and call signature. If you understand one class, you'll understand them all, making extending the code easy.

As the Oslo method is a complex method involving dozen of variables which can be daunting for the uninitiated, many class attributes have default values that should give satisfying results. Attributes that _should_ be modified even though it is not strictly necessary to do so will give annoying warnings. The documentation and docstrings give in-depth explanation of each variable and its usage.<|MERGE_RESOLUTION|>--- conflicted
+++ resolved
@@ -21,10 +21,7 @@
     ``` bash
    conda install --file requirements.txt
    ```
-<<<<<<< HEAD
-=======
  - Many examples are written with [jupyter notebooks](https://jupyter.org/install), so you probably want to install this, too.
->>>>>>> 95d4523f
 
 ### OMpy package
 
@@ -58,11 +55,7 @@
 #### OpenMP / MAC
 If you don't have OpenMP / have problems installing it, you can install without OpenMP. Type `export ompy_OpenMP=False` in the terminal before the setup above. For attempts to solve this issue, see also [#30](https://github.com/oslocyclotronlab/ompy/issues/30).
 
-<<<<<<< HEAD
-## General usage
-=======
 ### General usage
->>>>>>> 95d4523f
 All the functions and classes in the package are available in the main module. You get everything by importing the package
 
 ```py
