--- conflicted
+++ resolved
@@ -1,11 +1,7 @@
 # -*- coding: utf-8 -*-
 from distutils.core import setup
 from Cython.Build import cythonize
-<<<<<<< HEAD
 import numpy
-=======
-import numpy as np
->>>>>>> c2409651
 
 # build me (i.e. compile Cython modules) for testing in this directory using
 # python setup.py build_ext --inplace
@@ -13,22 +9,10 @@
 setup(name='OMpy',
       version='0.2',
       author="Jørgen Eriksson Midtbø, Fabio Zeiser, Erlend Lima",
-<<<<<<< HEAD
-      author_email="jorgenem@gmail.com, fabio.zeiser@fys.uio.no, erlendlima@outlook.com",
-      url="https://github.com/jorgenem/oslo_method_python",
+      author_email="jorgenem@gmail.com, fabio.zeiser@fys.uio.no, erlenlim@fys.uio.no",
+      url="https://github.com/oslocyclotronlab/ompy",
       py_modules=['ompy'],
       include_dirs=[numpy.get_include()],
-      ext_modules=cythonize(
-                            [
-                                "ompy/rebin.pyx",
-                                "ompy/rhosig.pyx"
-                            ],
-                            compiler_directives={'language_level': "3"})
-=======
-      author_email="jorgenem@gmail.com, fabio.zeiser@fys.uio.no,\
-                    erlendlima@outlook.com",
-      url="https://github.com/oslocyclotronlab/ompy",
-      py_modules=['ompy'],
       ext_modules=cythonize(
                             [
                              "ompy/rebin.pyx",
@@ -36,8 +20,6 @@
                              # "ompy/response.pyx",
                              "ompy/gauss_smoothing.pyx",
                             ],
-                            # Use Python 3:
-                            compiler_directives={'language_level': "3"}),
-      include_dirs=[np.get_include()]
->>>>>>> c2409651
+      # Use Python 3:
+      compiler_directives={'language_level': "3"})
       )